/*
	Copyright (C) 2013 CurlyMo

	This file is part of pilight.

    pilight is free software: you can redistribute it and/or modify it under the 
	terms of the GNU General Public License as published by the Free Software 
	Foundation, either version 3 of the License, or (at your option) any later 
	version.

    pilight is distributed in the hope that it will be useful, but WITHOUT ANY 
	WARRANTY; without even the implied warranty of MERCHANTABILITY or FITNESS FOR 
	A PARTICULAR PURPOSE.  See the GNU General Public License for more details.

    You should have received a copy of the GNU General Public License
    along with pilight. If not, see	<http://www.gnu.org/licenses/>
*/

#include <regex.h>
#include <stdio.h>
#include <stdlib.h>
#include <string.h>

#include "log.h"
#include "options.h"

int getOptPos = 0;

/* Add a value to the specific struct id */
void options_set_value(struct options_t **opt, int id, const char *val) {
	struct options_t *temp = *opt;
	while(temp) {
		if(temp->id == id && temp->id > 0) {
			if(temp->value != NULL) {
				free(temp->value);
			}
			temp->value = strdup(val);
			break;
		}
		temp = temp->next;
	}
}

/* Get a certain option value identified by the id */
int options_get_value(struct options_t **opt, int id, char **out) {
	struct options_t *temp = *opt;
	*out = NULL;	
	while(temp) {
		if(temp->id == id && temp->id > 0) {
			if(temp->value != NULL) {
				*out = temp->value;
				return 0;
			} else {
				return 1;
			}
		}
		temp = temp->next;
	}

	return 1;
}

/* Get a certain option argument type identified by the id */
int options_get_argtype(struct options_t **opt, int id, int *out) {
	struct options_t *temp = *opt;
	*out = 0;
	while(temp) {
		if(temp->id == id && temp->id > 0) {
			if(temp->argtype != 0) {
				*out = temp->argtype;
				return 0;
			} else {
				return 1;
			}
		}
		temp = temp->next;
	}

	return 1;
}

/* Get a certain option name identified by the id */
int options_get_name(struct options_t **opt, int id, char **out) {
	struct options_t *temp = *opt;
	*out = NULL;
	while(temp) {
		if(temp->id == id && temp->id > 0) {
			if(temp->name != NULL) {
				*out = temp->name;
				return 0;
			} else {
				return 1;
			}
		}
		temp = temp->next;
	}

	return 1;
}

/* Get a certain regex mask identified by the name */
int options_get_mask(struct options_t **opt, int id, char **out) {
	struct options_t *temp = *opt;
	*out = NULL;
	while(temp) {
		if(temp->id == id && temp->id > 0) {
			if(temp->mask != NULL) {
				*out = temp->mask;
				return 0;
			} else {
				return 1;
			}
		}
		temp = temp->next;
	}

	return 1;
}

/* Get a certain option id identified by the name */
int options_get_id(struct options_t **opt, char *name, int *out) {
	struct options_t *temp = *opt;
	*out = 0;
	while(temp) {
		if(temp->name != NULL) {
			if(strcmp(temp->name, name) == 0) {
				if(temp->id > 0) {
					*out = temp->id;
					return 0;
				} else {
					return 1;
				}
			}
		}
		temp = temp->next;
	}

	return 1;
}

/* Parse all CLI arguments */
int options_parse(struct options_t **opt, int argc, char **argv, int error_check, char **optarg) {
	int c = 0;
	char *ctmp = NULL;
	int itmp = 0;
#ifndef __FreeBSD__	
	char *mask;
	regex_t regex;
	int reti;
#endif
	
	char *longarg = NULL;
	char *shortarg = NULL;
	
	/* If have readed all arguments, exit and reset */
	if(getOptPos>=(argc-1)) {
		getOptPos=0;
		return -1;
	} else {
		getOptPos++;
		if(getOptPos == 2) {
			free(longarg);
			free(*optarg);
			free(shortarg);
		}
		/* Reservate enough memory to store all variables */
		longarg = malloc(sizeof(char));
		shortarg = malloc(2);
		*optarg = malloc(sizeof(char));
		
		/* The memory to null */
		memset(*optarg, '\0', sizeof(char));
		memset(shortarg, '\0', 2);
		memset(longarg, '\0', sizeof(char));
		
		/* Check if the CLI character contains an equals to (=) sign.
		   If it does, we have probably encountered a long argument */
		if(strchr(argv[getOptPos],'=') != NULL) {
			/* Copy all characters until the equals to sign.
			   This will probably be the name of the argument */
			longarg = realloc(longarg, strcspn(argv[getOptPos],"="));			   
			memcpy(longarg, &argv[getOptPos][0], strcspn(argv[getOptPos],"="));
			strcat(longarg, "\0");

			/* Then copy everything after the equals sign.
			   This will probably be the value of the argument */
			*optarg = realloc(*optarg, (strlen(argv[getOptPos])-strlen(&argv[getOptPos][strcspn(argv[getOptPos],"=")+1])));
			memcpy(*optarg, &argv[getOptPos][strcspn(argv[getOptPos],"=")+1], strlen(argv[getOptPos]));
			strcat(*optarg, "\0");
		} else {
			/* If the argument does not contain a equals sign.
			   Store the argument to check later if it's a long argument */
			free(longarg);
			/*
			 * Valgrind memory leak but don't know why?
			 */			
			longarg = strdup(argv[getOptPos]);
		}

		/* A short argument only contains of two characters.
		   So only store the first two characters */
		free(shortarg);
		/*
		 * Valgrind memory leak but don't know why?
		 */
		shortarg = strndup(argv[getOptPos], 2);

		/* Check if the short argument and the long argument are equal,
		   then we probably encountered a short argument. Only store the
		   identifier character. If there are more CLI characters
		   after the current one, store it as the CLI value. However, only
		   do this if the first character of the argument doesn't contain*/
		if(strcmp(longarg, shortarg) == 0 && (getOptPos+1)<argc && argv[getOptPos+1][0] != '-') {
			free(*optarg);
			*optarg = strdup(argv[getOptPos+1]);
			c = shortarg[1];
			getOptPos++;
		} else {
			/* If the short argument and the long argument are not equal,
			    then we probably encountered a long argument. */
			if(longarg[0] == '-' && longarg[1] == '-') {
				ctmp = strdup(&longarg[2]);

				/* Retrieve the short identifier for the long argument */
				if(options_get_id(opt, ctmp, &itmp) == 0) {
					c = itmp;
				} else if(argv[getOptPos][0] == '-') {
					c = shortarg[1];
				}
			} else if(argv[getOptPos][0] == '-' && strstr(shortarg, longarg) != 0) {
				c = shortarg[1];
			}
		}

		/* Check if the argument was expected */
		if(options_get_name(opt, c, &ctmp) != 0 && c > 0) {
			if(error_check == 1) {
				if(strcmp(longarg,shortarg) == 0) {
					if(shortarg[0] == '-') {
						logprintf(LOG_ERR, "invalid option -- '-%c'", c);
					} else {
						logprintf(LOG_ERR, "invalid option -- '%s'", longarg);
					}
				} else {
					logprintf(LOG_ERR, "invalid option -- '%s'", longarg);
				}
				exit(EXIT_FAILURE);
			} else {
				return 0;
			}
		/* Check if an argument cannot have an argument that was set */
		} else if(strlen(*optarg) != 0 && options_get_argtype(opt, c, &itmp) == 0 && itmp == 1) {
			if(error_check == 1) {
				if(strcmp(longarg,shortarg) == 0) {
					logprintf(LOG_ERR, "option '-%c' doesn't take an argument", c);
				} else {
					logprintf(LOG_ERR, "option '%s' doesn't take an argument", longarg);
				}
				exit(EXIT_FAILURE);
			} else {
				return 0;
			}
		/* Check if an argument required a value that wasn't set */
		} else if(strlen(*optarg) == 0 && options_get_argtype(opt, c, &itmp) == 0 && itmp == 2) {
			if(error_check == 1) {
				if(strcmp(longarg, shortarg) == 0) {
					logprintf(LOG_ERR, "option '-%c' requires an argument", c);
				} else {
					logprintf(LOG_ERR, "option '%s' requires an argument", longarg);
				}
				exit(EXIT_FAILURE);
			} else {
				return 0;
			}
		/* Check if we have a valid argument */
		} else if(c == 0) {
			if(error_check == 1) {
				if(shortarg[0] == '-' && strstr(shortarg, longarg) != 0) {
					logprintf(LOG_ERR, "invalid option -- '-%c'", c);
				} else {
					logprintf(LOG_ERR, "invalid option -- '%s'", longarg);
				}
				exit(EXIT_FAILURE);
			} else {
				return 0;
			}
		} else {
			/* If the argument didn't have a value, set it to 1 */
			if(strlen(*optarg) == 0)
				options_set_value(opt, c, "1");
			else {
#ifndef __FreeBSD__			
				/* If the argument has a regex mask, check if it passes */
				if(options_get_mask(opt, c, &mask) == 0) {
					reti = regcomp(&regex, mask, REG_EXTENDED);
					if(reti) {
						logprintf(LOG_ERR, "could not compile regex");
						exit(EXIT_FAILURE);
					}
					reti = regexec(&regex, *optarg, 0, NULL, 0);
					if(reti == REG_NOMATCH || reti != 0) {
						if(shortarg[0] == '-') {
							logprintf(LOG_ERR, "invalid format -- '-%c'", c);
						} else {
							logprintf(LOG_ERR, "invalid format -- '%s'", longarg);
						}
						logprintf(LOG_ERR, "requires %s", mask);
						exit(EXIT_FAILURE);
					}
				}
#endif
				options_set_value(opt, c, *optarg);
			}
			return c;
		}
	}
}

/* Add a new option to the options struct */
void options_add(struct options_t **opt, int id, const char *name, int argtype, int conftype, const char *mask) {
	char *ctmp = NULL;
	char *nname = strdup(name);
	int itmp;
	if(!(argtype >= 0 && argtype <= 3)) {
		logprintf(LOG_ERR, "tying to add an invalid option type");
		free(nname);
		exit(EXIT_FAILURE);
	} else if(!(conftype >= 0 && conftype <= 5)) {
		logprintf(LOG_ERR, "trying to add an option with an invalid config type");
		free(nname);
		exit(EXIT_FAILURE);
	} else if(name == NULL) {
		logprintf(LOG_ERR, "trying to add an option without name");
		free(nname);
		exit(EXIT_FAILURE);
	} else if(options_get_name(opt, id, &ctmp) == 0) {
		logprintf(LOG_ERR, "duplicate option id: %c", id);
		free(nname);
		exit(EXIT_FAILURE);
	} else if(options_get_id(opt, nname, &itmp) == 0) {
		logprintf(LOG_ERR, "duplicate option name: %s", name);
		free(nname);
		exit(EXIT_FAILURE);
	} else {
		struct options_t *optnode = malloc(sizeof(struct options_t));
		optnode->id = id;
<<<<<<< HEAD
		optnode->name = strdup(name);
		optnode->argtype = argtype;
		optnode->conftype = conftype;
		optnode->value = malloc(sizeof(char));
		if(mask != NULL) {
			optnode->mask = strdup(mask);
		} else {
			optnode->mask = malloc(sizeof(char));
		}
=======
		optnode->name = malloc(sizeof(char));
		memset(optnode->name, '\0', sizeof(optnode->name));
		if(name != NULL) {
			optnode->name = strdup(name);	
		}
		optnode->argtype = argtype;
		optnode->conftype = conftype;
		optnode->mask = malloc(sizeof(char));
		memset(optnode->mask, '\0', sizeof(optnode->mask));
		if(mask != NULL) {
			optnode->mask = strdup(mask);
		}
		optnode->value = malloc(sizeof(char));		
		memset(optnode->value, '\0', sizeof(optnode->value));
>>>>>>> 5fef0079
		optnode->next = *opt;
		*opt = optnode;
		free(nname);
	}
}

/* Merge two options structs */
struct options_t *options_merge(struct options_t **a, struct options_t **b) {
	struct options_t *temp = NULL;
<<<<<<< HEAD
	struct options_t *c = NULL;
=======
	struct options_t *c = malloc(sizeof(struct options_t));
>>>>>>> 5fef0079
	int i = 0;
	for(i=0;i<2;i++) {
		if(i) {
			temp = *b;
		} else {
			temp = *a;
		}
		while(temp) {
			struct options_t *optnode = malloc(sizeof(struct options_t));
			optnode->id = temp->id;
<<<<<<< HEAD
			if(temp->name != NULL) {
				optnode->name = strdup(temp->name);
			} else {
				optnode->name = malloc(strlen(temp->name));
			}
			if(temp->value != NULL) {
				optnode->value = strdup(temp->value);
			} else {
				optnode->value = malloc(strlen(temp->value));
			}
			if(temp->mask != NULL) {
				optnode->mask = strdup(temp->mask);		
			} else {
				optnode->mask = malloc(strlen(temp->mask));
=======
			optnode->name = malloc(sizeof(char));
			memset(optnode->name, '\0', sizeof(optnode->name));
			if(temp->name != NULL) {
				optnode->name = strdup(temp->name);
			}
			optnode->value = malloc(sizeof(char));
			memset(optnode->value, '\0', sizeof(optnode->value));
			if(temp->value != NULL) {
				optnode->value = strdup(temp->value);
			}
			optnode->mask = malloc(sizeof(char));
			memset(optnode->mask, '\0', sizeof(optnode->mask));
			if(temp->mask != NULL) {
				optnode->mask = strdup(temp->mask);		
>>>>>>> 5fef0079
			}
			optnode->argtype = temp->argtype;
			optnode->conftype = temp->conftype;
			optnode->next = c;
			c = optnode;
			temp = temp->next;
		}
	}
	return c;
}<|MERGE_RESOLUTION|>--- conflicted
+++ resolved
@@ -1,437 +1,399 @@
-/*
-	Copyright (C) 2013 CurlyMo
-
-	This file is part of pilight.
-
-    pilight is free software: you can redistribute it and/or modify it under the 
-	terms of the GNU General Public License as published by the Free Software 
-	Foundation, either version 3 of the License, or (at your option) any later 
-	version.
-
-    pilight is distributed in the hope that it will be useful, but WITHOUT ANY 
-	WARRANTY; without even the implied warranty of MERCHANTABILITY or FITNESS FOR 
-	A PARTICULAR PURPOSE.  See the GNU General Public License for more details.
-
-    You should have received a copy of the GNU General Public License
-    along with pilight. If not, see	<http://www.gnu.org/licenses/>
-*/
-
-#include <regex.h>
-#include <stdio.h>
-#include <stdlib.h>
-#include <string.h>
-
-#include "log.h"
-#include "options.h"
-
-int getOptPos = 0;
-
-/* Add a value to the specific struct id */
-void options_set_value(struct options_t **opt, int id, const char *val) {
-	struct options_t *temp = *opt;
-	while(temp) {
-		if(temp->id == id && temp->id > 0) {
-			if(temp->value != NULL) {
-				free(temp->value);
-			}
-			temp->value = strdup(val);
-			break;
+/*
+	Copyright (C) 2013 CurlyMo
+
+	This file is part of pilight.
+
+    pilight is free software: you can redistribute it and/or modify it under the 
+	terms of the GNU General Public License as published by the Free Software 
+	Foundation, either version 3 of the License, or (at your option) any later 
+	version.
+
+    pilight is distributed in the hope that it will be useful, but WITHOUT ANY 
+	WARRANTY; without even the implied warranty of MERCHANTABILITY or FITNESS FOR 
+	A PARTICULAR PURPOSE.  See the GNU General Public License for more details.
+
+    You should have received a copy of the GNU General Public License
+    along with pilight. If not, see	<http://www.gnu.org/licenses/>
+*/
+
+#include <regex.h>
+#include <stdio.h>
+#include <stdlib.h>
+#include <string.h>
+
+#include "log.h"
+#include "options.h"
+
+int getOptPos = 0;
+
+/* Add a value to the specific struct id */
+void options_set_value(struct options_t **opt, int id, const char *val) {
+	struct options_t *temp = *opt;
+	while(temp) {
+		if(temp->id == id && temp->id > 0) {
+			if(temp->value != NULL) {
+				free(temp->value);
+			}
+			temp->value = strdup(val);
+			break;
+		}
+		temp = temp->next;
+	}
+}
+
+/* Get a certain option value identified by the id */
+int options_get_value(struct options_t **opt, int id, char **out) {
+	struct options_t *temp = *opt;
+	*out = NULL;	
+	while(temp) {
+		if(temp->id == id && temp->id > 0) {
+			if(temp->value != NULL) {
+				*out = temp->value;
+				return 0;
+			} else {
+				return 1;
+			}
+		}
+		temp = temp->next;
+	}
+
+	return 1;
+}
+
+/* Get a certain option argument type identified by the id */
+int options_get_argtype(struct options_t **opt, int id, int *out) {
+	struct options_t *temp = *opt;
+	*out = 0;
+	while(temp) {
+		if(temp->id == id && temp->id > 0) {
+			if(temp->argtype != 0) {
+				*out = temp->argtype;
+				return 0;
+			} else {
+				return 1;
+			}
+		}
+		temp = temp->next;
+	}
+
+	return 1;
+}
+
+/* Get a certain option name identified by the id */
+int options_get_name(struct options_t **opt, int id, char **out) {
+	struct options_t *temp = *opt;
+	*out = NULL;
+	while(temp) {
+		if(temp->id == id && temp->id > 0) {
+			if(temp->name != NULL) {
+				*out = temp->name;
+				return 0;
+			} else {
+				return 1;
+			}
+		}
+		temp = temp->next;
+	}
+
+	return 1;
+}
+
+/* Get a certain regex mask identified by the name */
+int options_get_mask(struct options_t **opt, int id, char **out) {
+	struct options_t *temp = *opt;
+	*out = NULL;
+	while(temp) {
+		if(temp->id == id && temp->id > 0) {
+			if(temp->mask != NULL) {
+				*out = temp->mask;
+				return 0;
+			} else {
+				return 1;
+			}
+		}
+		temp = temp->next;
+	}
+
+	return 1;
+}
+
+/* Get a certain option id identified by the name */
+int options_get_id(struct options_t **opt, char *name, int *out) {
+	struct options_t *temp = *opt;
+	*out = 0;
+	while(temp) {
+		if(temp->name != NULL) {
+			if(strcmp(temp->name, name) == 0) {
+				if(temp->id > 0) {
+					*out = temp->id;
+					return 0;
+				} else {
+					return 1;
+				}
+			}
+		}
+		temp = temp->next;
+	}
+
+	return 1;
+}
+
+/* Parse all CLI arguments */
+int options_parse(struct options_t **opt, int argc, char **argv, int error_check, char **optarg) {
+	int c = 0;
+	char *ctmp = NULL;
+	int itmp = 0;
+#ifndef __FreeBSD__	
+	char *mask;
+	regex_t regex;
+	int reti;
+#endif
+	
+	char *longarg = NULL;
+	char *shortarg = NULL;
+	
+	/* If have readed all arguments, exit and reset */
+	if(getOptPos>=(argc-1)) {
+		getOptPos=0;
+		return -1;
+	} else {
+		getOptPos++;
+		if(getOptPos == 2) {
+			free(longarg);
+			free(*optarg);
+			free(shortarg);
+		}
+		/* Reservate enough memory to store all variables */
+		longarg = malloc(sizeof(char));
+		shortarg = malloc(2);
+		*optarg = malloc(sizeof(char));
+		
+		/* The memory to null */
+		memset(*optarg, '\0', sizeof(char));
+		memset(shortarg, '\0', 2);
+		memset(longarg, '\0', sizeof(char));
+		
+		/* Check if the CLI character contains an equals to (=) sign.
+		   If it does, we have probably encountered a long argument */
+		if(strchr(argv[getOptPos],'=') != NULL) {
+			/* Copy all characters until the equals to sign.
+			   This will probably be the name of the argument */
+			longarg = realloc(longarg, strcspn(argv[getOptPos],"="));			   
+			memcpy(longarg, &argv[getOptPos][0], strcspn(argv[getOptPos],"="));
+			strcat(longarg, "\0");
+
+			/* Then copy everything after the equals sign.
+			   This will probably be the value of the argument */
+			*optarg = realloc(*optarg, (strlen(argv[getOptPos])-strlen(&argv[getOptPos][strcspn(argv[getOptPos],"=")+1])));
+			memcpy(*optarg, &argv[getOptPos][strcspn(argv[getOptPos],"=")+1], strlen(argv[getOptPos]));
+			strcat(*optarg, "\0");
+		} else {
+			/* If the argument does not contain a equals sign.
+			   Store the argument to check later if it's a long argument */
+			free(longarg);
+			/*
+			 * Valgrind memory leak but don't know why?
+			 */			
+			longarg = strdup(argv[getOptPos]);
+		}
+
+		/* A short argument only contains of two characters.
+		   So only store the first two characters */
+		free(shortarg);
+		/*
+		 * Valgrind memory leak but don't know why?
+		 */
+		shortarg = strndup(argv[getOptPos], 2);
+
+		/* Check if the short argument and the long argument are equal,
+		   then we probably encountered a short argument. Only store the
+		   identifier character. If there are more CLI characters
+		   after the current one, store it as the CLI value. However, only
+		   do this if the first character of the argument doesn't contain*/
+		if(strcmp(longarg, shortarg) == 0 && (getOptPos+1)<argc && argv[getOptPos+1][0] != '-') {
+			free(*optarg);
+			*optarg = strdup(argv[getOptPos+1]);
+			c = shortarg[1];
+			getOptPos++;
+		} else {
+			/* If the short argument and the long argument are not equal,
+			    then we probably encountered a long argument. */
+			if(longarg[0] == '-' && longarg[1] == '-') {
+				ctmp = strdup(&longarg[2]);
+
+				/* Retrieve the short identifier for the long argument */
+				if(options_get_id(opt, ctmp, &itmp) == 0) {
+					c = itmp;
+				} else if(argv[getOptPos][0] == '-') {
+					c = shortarg[1];
+				}
+			} else if(argv[getOptPos][0] == '-' && strstr(shortarg, longarg) != 0) {
+				c = shortarg[1];
+			}
+		}
+
+		/* Check if the argument was expected */
+		if(options_get_name(opt, c, &ctmp) != 0 && c > 0) {
+			if(error_check == 1) {
+				if(strcmp(longarg,shortarg) == 0) {
+					if(shortarg[0] == '-') {
+						logprintf(LOG_ERR, "invalid option -- '-%c'", c);
+					} else {
+						logprintf(LOG_ERR, "invalid option -- '%s'", longarg);
+					}
+				} else {
+					logprintf(LOG_ERR, "invalid option -- '%s'", longarg);
+				}
+				exit(EXIT_FAILURE);
+			} else {
+				return 0;
+			}
+		/* Check if an argument cannot have an argument that was set */
+		} else if(strlen(*optarg) != 0 && options_get_argtype(opt, c, &itmp) == 0 && itmp == 1) {
+			if(error_check == 1) {
+				if(strcmp(longarg,shortarg) == 0) {
+					logprintf(LOG_ERR, "option '-%c' doesn't take an argument", c);
+				} else {
+					logprintf(LOG_ERR, "option '%s' doesn't take an argument", longarg);
+				}
+				exit(EXIT_FAILURE);
+			} else {
+				return 0;
+			}
+		/* Check if an argument required a value that wasn't set */
+		} else if(strlen(*optarg) == 0 && options_get_argtype(opt, c, &itmp) == 0 && itmp == 2) {
+			if(error_check == 1) {
+				if(strcmp(longarg, shortarg) == 0) {
+					logprintf(LOG_ERR, "option '-%c' requires an argument", c);
+				} else {
+					logprintf(LOG_ERR, "option '%s' requires an argument", longarg);
+				}
+				exit(EXIT_FAILURE);
+			} else {
+				return 0;
+			}
+		/* Check if we have a valid argument */
+		} else if(c == 0) {
+			if(error_check == 1) {
+				if(shortarg[0] == '-' && strstr(shortarg, longarg) != 0) {
+					logprintf(LOG_ERR, "invalid option -- '-%c'", c);
+				} else {
+					logprintf(LOG_ERR, "invalid option -- '%s'", longarg);
+				}
+				exit(EXIT_FAILURE);
+			} else {
+				return 0;
+			}
+		} else {
+			/* If the argument didn't have a value, set it to 1 */
+			if(strlen(*optarg) == 0)
+				options_set_value(opt, c, "1");
+			else {
+#ifndef __FreeBSD__			
+				/* If the argument has a regex mask, check if it passes */
+				if(options_get_mask(opt, c, &mask) == 0) {
+					reti = regcomp(&regex, mask, REG_EXTENDED);
+					if(reti) {
+						logprintf(LOG_ERR, "could not compile regex");
+						exit(EXIT_FAILURE);
+					}
+					reti = regexec(&regex, *optarg, 0, NULL, 0);
+					if(reti == REG_NOMATCH || reti != 0) {
+						if(shortarg[0] == '-') {
+							logprintf(LOG_ERR, "invalid format -- '-%c'", c);
+						} else {
+							logprintf(LOG_ERR, "invalid format -- '%s'", longarg);
+						}
+						logprintf(LOG_ERR, "requires %s", mask);
+						exit(EXIT_FAILURE);
+					}
+				}
+#endif
+				options_set_value(opt, c, *optarg);
+			}
+			return c;
+		}
+	}
+}
+
+/* Add a new option to the options struct */
+void options_add(struct options_t **opt, int id, const char *name, int argtype, int conftype, const char *mask) {
+	char *ctmp = NULL;
+	char *nname = strdup(name);
+	int itmp;
+	if(!(argtype >= 0 && argtype <= 3)) {
+		logprintf(LOG_ERR, "tying to add an invalid option type");
+		free(nname);
+		exit(EXIT_FAILURE);
+	} else if(!(conftype >= 0 && conftype <= 5)) {
+		logprintf(LOG_ERR, "trying to add an option with an invalid config type");
+		free(nname);
+		exit(EXIT_FAILURE);
+	} else if(name == NULL) {
+		logprintf(LOG_ERR, "trying to add an option without name");
+		free(nname);
+		exit(EXIT_FAILURE);
+	} else if(options_get_name(opt, id, &ctmp) == 0) {
+		logprintf(LOG_ERR, "duplicate option id: %c", id);
+		free(nname);
+		exit(EXIT_FAILURE);
+	} else if(options_get_id(opt, nname, &itmp) == 0) {
+		logprintf(LOG_ERR, "duplicate option name: %s", name);
+		free(nname);
+		exit(EXIT_FAILURE);
+	} else {
+		struct options_t *optnode = malloc(sizeof(struct options_t));
+		optnode->id = id;
+		optnode->name = strdup(name);
+		optnode->argtype = argtype;
+		optnode->conftype = conftype;
+		optnode->value = malloc(sizeof(char));
+		if(mask != NULL) {
+			optnode->mask = strdup(mask);
+		} else {
+			optnode->mask = malloc(sizeof(char));
 		}
-		temp = temp->next;
-	}
-}
-
-/* Get a certain option value identified by the id */
-int options_get_value(struct options_t **opt, int id, char **out) {
-	struct options_t *temp = *opt;
-	*out = NULL;	
-	while(temp) {
-		if(temp->id == id && temp->id > 0) {
-			if(temp->value != NULL) {
-				*out = temp->value;
-				return 0;
-			} else {
-				return 1;
-			}
-		}
-		temp = temp->next;
-	}
-
-	return 1;
-}
-
-/* Get a certain option argument type identified by the id */
-int options_get_argtype(struct options_t **opt, int id, int *out) {
-	struct options_t *temp = *opt;
-	*out = 0;
-	while(temp) {
-		if(temp->id == id && temp->id > 0) {
-			if(temp->argtype != 0) {
-				*out = temp->argtype;
-				return 0;
-			} else {
-				return 1;
-			}
-		}
-		temp = temp->next;
-	}
-
-	return 1;
-}
-
-/* Get a certain option name identified by the id */
-int options_get_name(struct options_t **opt, int id, char **out) {
-	struct options_t *temp = *opt;
-	*out = NULL;
-	while(temp) {
-		if(temp->id == id && temp->id > 0) {
-			if(temp->name != NULL) {
-				*out = temp->name;
-				return 0;
-			} else {
-				return 1;
-			}
-		}
-		temp = temp->next;
-	}
-
-	return 1;
-}
-
-/* Get a certain regex mask identified by the name */
-int options_get_mask(struct options_t **opt, int id, char **out) {
-	struct options_t *temp = *opt;
-	*out = NULL;
-	while(temp) {
-		if(temp->id == id && temp->id > 0) {
-			if(temp->mask != NULL) {
-				*out = temp->mask;
-				return 0;
-			} else {
-				return 1;
-			}
-		}
-		temp = temp->next;
-	}
-
-	return 1;
-}
-
-/* Get a certain option id identified by the name */
-int options_get_id(struct options_t **opt, char *name, int *out) {
-	struct options_t *temp = *opt;
-	*out = 0;
-	while(temp) {
-		if(temp->name != NULL) {
-			if(strcmp(temp->name, name) == 0) {
-				if(temp->id > 0) {
-					*out = temp->id;
-					return 0;
-				} else {
-					return 1;
-				}
-			}
-		}
-		temp = temp->next;
-	}
-
-	return 1;
-}
-
-/* Parse all CLI arguments */
-int options_parse(struct options_t **opt, int argc, char **argv, int error_check, char **optarg) {
-	int c = 0;
-	char *ctmp = NULL;
-	int itmp = 0;
-#ifndef __FreeBSD__	
-	char *mask;
-	regex_t regex;
-	int reti;
-#endif
-	
-	char *longarg = NULL;
-	char *shortarg = NULL;
-	
-	/* If have readed all arguments, exit and reset */
-	if(getOptPos>=(argc-1)) {
-		getOptPos=0;
-		return -1;
-	} else {
-		getOptPos++;
-		if(getOptPos == 2) {
-			free(longarg);
-			free(*optarg);
-			free(shortarg);
-		}
-		/* Reservate enough memory to store all variables */
-		longarg = malloc(sizeof(char));
-		shortarg = malloc(2);
-		*optarg = malloc(sizeof(char));
-		
-		/* The memory to null */
-		memset(*optarg, '\0', sizeof(char));
-		memset(shortarg, '\0', 2);
-		memset(longarg, '\0', sizeof(char));
-		
-		/* Check if the CLI character contains an equals to (=) sign.
-		   If it does, we have probably encountered a long argument */
-		if(strchr(argv[getOptPos],'=') != NULL) {
-			/* Copy all characters until the equals to sign.
-			   This will probably be the name of the argument */
-			longarg = realloc(longarg, strcspn(argv[getOptPos],"="));			   
-			memcpy(longarg, &argv[getOptPos][0], strcspn(argv[getOptPos],"="));
-			strcat(longarg, "\0");
-
-			/* Then copy everything after the equals sign.
-			   This will probably be the value of the argument */
-			*optarg = realloc(*optarg, (strlen(argv[getOptPos])-strlen(&argv[getOptPos][strcspn(argv[getOptPos],"=")+1])));
-			memcpy(*optarg, &argv[getOptPos][strcspn(argv[getOptPos],"=")+1], strlen(argv[getOptPos]));
-			strcat(*optarg, "\0");
-		} else {
-			/* If the argument does not contain a equals sign.
-			   Store the argument to check later if it's a long argument */
-			free(longarg);
-			/*
-			 * Valgrind memory leak but don't know why?
-			 */			
-			longarg = strdup(argv[getOptPos]);
-		}
-
-		/* A short argument only contains of two characters.
-		   So only store the first two characters */
-		free(shortarg);
-		/*
-		 * Valgrind memory leak but don't know why?
-		 */
-		shortarg = strndup(argv[getOptPos], 2);
-
-		/* Check if the short argument and the long argument are equal,
-		   then we probably encountered a short argument. Only store the
-		   identifier character. If there are more CLI characters
-		   after the current one, store it as the CLI value. However, only
-		   do this if the first character of the argument doesn't contain*/
-		if(strcmp(longarg, shortarg) == 0 && (getOptPos+1)<argc && argv[getOptPos+1][0] != '-') {
-			free(*optarg);
-			*optarg = strdup(argv[getOptPos+1]);
-			c = shortarg[1];
-			getOptPos++;
-		} else {
-			/* If the short argument and the long argument are not equal,
-			    then we probably encountered a long argument. */
-			if(longarg[0] == '-' && longarg[1] == '-') {
-				ctmp = strdup(&longarg[2]);
-
-				/* Retrieve the short identifier for the long argument */
-				if(options_get_id(opt, ctmp, &itmp) == 0) {
-					c = itmp;
-				} else if(argv[getOptPos][0] == '-') {
-					c = shortarg[1];
-				}
-			} else if(argv[getOptPos][0] == '-' && strstr(shortarg, longarg) != 0) {
-				c = shortarg[1];
-			}
-		}
-
-		/* Check if the argument was expected */
-		if(options_get_name(opt, c, &ctmp) != 0 && c > 0) {
-			if(error_check == 1) {
-				if(strcmp(longarg,shortarg) == 0) {
-					if(shortarg[0] == '-') {
-						logprintf(LOG_ERR, "invalid option -- '-%c'", c);
-					} else {
-						logprintf(LOG_ERR, "invalid option -- '%s'", longarg);
-					}
-				} else {
-					logprintf(LOG_ERR, "invalid option -- '%s'", longarg);
-				}
-				exit(EXIT_FAILURE);
-			} else {
-				return 0;
-			}
-		/* Check if an argument cannot have an argument that was set */
-		} else if(strlen(*optarg) != 0 && options_get_argtype(opt, c, &itmp) == 0 && itmp == 1) {
-			if(error_check == 1) {
-				if(strcmp(longarg,shortarg) == 0) {
-					logprintf(LOG_ERR, "option '-%c' doesn't take an argument", c);
-				} else {
-					logprintf(LOG_ERR, "option '%s' doesn't take an argument", longarg);
-				}
-				exit(EXIT_FAILURE);
-			} else {
-				return 0;
-			}
-		/* Check if an argument required a value that wasn't set */
-		} else if(strlen(*optarg) == 0 && options_get_argtype(opt, c, &itmp) == 0 && itmp == 2) {
-			if(error_check == 1) {
-				if(strcmp(longarg, shortarg) == 0) {
-					logprintf(LOG_ERR, "option '-%c' requires an argument", c);
-				} else {
-					logprintf(LOG_ERR, "option '%s' requires an argument", longarg);
-				}
-				exit(EXIT_FAILURE);
-			} else {
-				return 0;
-			}
-		/* Check if we have a valid argument */
-		} else if(c == 0) {
-			if(error_check == 1) {
-				if(shortarg[0] == '-' && strstr(shortarg, longarg) != 0) {
-					logprintf(LOG_ERR, "invalid option -- '-%c'", c);
-				} else {
-					logprintf(LOG_ERR, "invalid option -- '%s'", longarg);
-				}
-				exit(EXIT_FAILURE);
-			} else {
-				return 0;
-			}
-		} else {
-			/* If the argument didn't have a value, set it to 1 */
-			if(strlen(*optarg) == 0)
-				options_set_value(opt, c, "1");
-			else {
-#ifndef __FreeBSD__			
-				/* If the argument has a regex mask, check if it passes */
-				if(options_get_mask(opt, c, &mask) == 0) {
-					reti = regcomp(&regex, mask, REG_EXTENDED);
-					if(reti) {
-						logprintf(LOG_ERR, "could not compile regex");
-						exit(EXIT_FAILURE);
-					}
-					reti = regexec(&regex, *optarg, 0, NULL, 0);
-					if(reti == REG_NOMATCH || reti != 0) {
-						if(shortarg[0] == '-') {
-							logprintf(LOG_ERR, "invalid format -- '-%c'", c);
-						} else {
-							logprintf(LOG_ERR, "invalid format -- '%s'", longarg);
-						}
-						logprintf(LOG_ERR, "requires %s", mask);
-						exit(EXIT_FAILURE);
-					}
-				}
-#endif
-				options_set_value(opt, c, *optarg);
-			}
-			return c;
-		}
-	}
-}
-
-/* Add a new option to the options struct */
-void options_add(struct options_t **opt, int id, const char *name, int argtype, int conftype, const char *mask) {
-	char *ctmp = NULL;
-	char *nname = strdup(name);
-	int itmp;
-	if(!(argtype >= 0 && argtype <= 3)) {
-		logprintf(LOG_ERR, "tying to add an invalid option type");
-		free(nname);
-		exit(EXIT_FAILURE);
-	} else if(!(conftype >= 0 && conftype <= 5)) {
-		logprintf(LOG_ERR, "trying to add an option with an invalid config type");
-		free(nname);
-		exit(EXIT_FAILURE);
-	} else if(name == NULL) {
-		logprintf(LOG_ERR, "trying to add an option without name");
-		free(nname);
-		exit(EXIT_FAILURE);
-	} else if(options_get_name(opt, id, &ctmp) == 0) {
-		logprintf(LOG_ERR, "duplicate option id: %c", id);
-		free(nname);
-		exit(EXIT_FAILURE);
-	} else if(options_get_id(opt, nname, &itmp) == 0) {
-		logprintf(LOG_ERR, "duplicate option name: %s", name);
-		free(nname);
-		exit(EXIT_FAILURE);
-	} else {
-		struct options_t *optnode = malloc(sizeof(struct options_t));
-		optnode->id = id;
-<<<<<<< HEAD
-		optnode->name = strdup(name);
-		optnode->argtype = argtype;
-		optnode->conftype = conftype;
-		optnode->value = malloc(sizeof(char));
-		if(mask != NULL) {
-			optnode->mask = strdup(mask);
-		} else {
-			optnode->mask = malloc(sizeof(char));
-		}
-=======
-		optnode->name = malloc(sizeof(char));
-		memset(optnode->name, '\0', sizeof(optnode->name));
-		if(name != NULL) {
-			optnode->name = strdup(name);	
-		}
-		optnode->argtype = argtype;
-		optnode->conftype = conftype;
-		optnode->mask = malloc(sizeof(char));
-		memset(optnode->mask, '\0', sizeof(optnode->mask));
-		if(mask != NULL) {
-			optnode->mask = strdup(mask);
-		}
-		optnode->value = malloc(sizeof(char));		
-		memset(optnode->value, '\0', sizeof(optnode->value));
->>>>>>> 5fef0079
-		optnode->next = *opt;
-		*opt = optnode;
-		free(nname);
-	}
-}
-
-/* Merge two options structs */
-struct options_t *options_merge(struct options_t **a, struct options_t **b) {
+		optnode->next = *opt;
+		*opt = optnode;
+		free(nname);
+	}
+}
+
+/* Merge two options structs */
+struct options_t *options_merge(struct options_t **a, struct options_t **b) {
 	struct options_t *temp = NULL;
-<<<<<<< HEAD
 	struct options_t *c = NULL;
-=======
-	struct options_t *c = malloc(sizeof(struct options_t));
->>>>>>> 5fef0079
-	int i = 0;
-	for(i=0;i<2;i++) {
-		if(i) {
-			temp = *b;
-		} else {
-			temp = *a;
-		}
-		while(temp) {
-			struct options_t *optnode = malloc(sizeof(struct options_t));
+	int i = 0;
+	for(i=0;i<2;i++) {
+		if(i) {
+			temp = *b;
+		} else {
+			temp = *a;
+		}
+		while(temp) {
+			struct options_t *optnode = malloc(sizeof(struct options_t));
 			optnode->id = temp->id;
-<<<<<<< HEAD
-			if(temp->name != NULL) {
-				optnode->name = strdup(temp->name);
-			} else {
-				optnode->name = malloc(strlen(temp->name));
-			}
-			if(temp->value != NULL) {
-				optnode->value = strdup(temp->value);
-			} else {
-				optnode->value = malloc(strlen(temp->value));
-			}
-			if(temp->mask != NULL) {
-				optnode->mask = strdup(temp->mask);		
-			} else {
+			if(temp->name != NULL) {
+				optnode->name = strdup(temp->name);
+			} else {
+				optnode->name = malloc(strlen(temp->name));
+			}
+			if(temp->value != NULL) {
+				optnode->value = strdup(temp->value);
+			} else {
+				optnode->value = malloc(strlen(temp->value));
+			}
+			if(temp->mask != NULL) {
+				optnode->mask = strdup(temp->mask);		
+			} else {
 				optnode->mask = malloc(strlen(temp->mask));
-=======
-			optnode->name = malloc(sizeof(char));
-			memset(optnode->name, '\0', sizeof(optnode->name));
-			if(temp->name != NULL) {
-				optnode->name = strdup(temp->name);
-			}
-			optnode->value = malloc(sizeof(char));
-			memset(optnode->value, '\0', sizeof(optnode->value));
-			if(temp->value != NULL) {
-				optnode->value = strdup(temp->value);
-			}
-			optnode->mask = malloc(sizeof(char));
-			memset(optnode->mask, '\0', sizeof(optnode->mask));
-			if(temp->mask != NULL) {
-				optnode->mask = strdup(temp->mask);		
->>>>>>> 5fef0079
-			}
-			optnode->argtype = temp->argtype;
-			optnode->conftype = temp->conftype;
-			optnode->next = c;
-			c = optnode;
-			temp = temp->next;
-		}
-	}
-	return c;
+			}
+			optnode->argtype = temp->argtype;
+			optnode->conftype = temp->conftype;
+			optnode->next = c;
+			c = optnode;
+			temp = temp->next;
+		}
+	}
+	return c;
 }