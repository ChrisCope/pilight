/*
	Copyright (C) 2013 CurlyMo

	This file is part of pilight.

    pilight is free software: you can redistribute it and/or modify it under the 
	terms of the GNU General Public License as published by the Free Software 
	Foundation, either version 3 of the License, or (at your option) any later 
	version.

    pilight is distributed in the hope that it will be useful, but WITHOUT ANY 
	WARRANTY; without even the implied warranty of MERCHANTABILITY or FITNESS FOR 
	A PARTICULAR PURPOSE.  See the GNU General Public License for more details.

    You should have received a copy of the GNU General Public License
    along with pilight. If not, see	<http://www.gnu.org/licenses/>
*/

#include <stdio.h>
#include <stdlib.h>
#include <string.h>

#include "options.h"
#include "protocol.h"

void protocol_register(protocol_t **proto) {
	*proto = malloc(sizeof(struct protocol_t));
<<<<<<< HEAD
	(*proto)->options = NULL;
	
	struct protocols_t *pnode = malloc(sizeof(struct protocols_t));
=======
	(*proto)->options = malloc(sizeof(struct options_t));
	(*proto)->id = malloc(sizeof(char));
	
	struct protocols_t *pnode = malloc(sizeof(struct protocols_t));
	pnode->listener = malloc(sizeof(struct protocol_t));
>>>>>>> 5fef0079
	pnode->listener = *proto;
	pnode->next = protocols;
	protocols = pnode;
}

void protocol_add_device(protocol_t *proto, const char *id, const char *desc) {
	struct devices_t *dnode = malloc(sizeof(struct devices_t));
<<<<<<< HEAD
=======
	dnode->id = malloc(sizeof(char));
	dnode->desc = malloc(sizeof(char));
>>>>>>> 5fef0079
	dnode->id = strdup(id);
	dnode->desc = strdup(desc);
	dnode->next	= proto->devices;
	proto->devices = dnode;
}

void protocol_add_conflict(protocol_t *proto, const char *id) {
	struct conflicts_t *cnode = malloc(sizeof(struct conflicts_t));
<<<<<<< HEAD
=======
	cnode->id = malloc(sizeof(char));
>>>>>>> 5fef0079
	cnode->id = strdup(id);
	cnode->next	= proto->conflicts;
	proto->conflicts = cnode;
}

/* http://www.cs.bu.edu/teaching/c/linked-list/delete/ */
void protocol_remove_conflict(protocol_t **proto, const char *id) {
	struct conflicts_t *currP, *prevP;

	prevP = NULL;

	for(currP = (*proto)->conflicts; currP != NULL; prevP = currP, currP = currP->next) {

		if(strcmp(currP->id, id) == 0) {
			if(prevP == NULL) {
				(*proto)->conflicts = currP->next;
			} else {
				prevP->next = currP->next;
			}

			free(currP);

			break;
		}
	}
}

int protocol_has_device(protocol_t *proto, const char *id) {
	struct devices_t *temp = proto->devices;

	while(temp) {
		if(strcmp(temp->id, id) == 0) {
			return 0;
		}
		temp = temp->next;
	}
	free(temp);
	return 1;
}
<|MERGE_RESOLUTION|>--- conflicted
+++ resolved
@@ -1,101 +1,84 @@
-/*
-	Copyright (C) 2013 CurlyMo
-
-	This file is part of pilight.
-
-    pilight is free software: you can redistribute it and/or modify it under the 
-	terms of the GNU General Public License as published by the Free Software 
-	Foundation, either version 3 of the License, or (at your option) any later 
-	version.
-
-    pilight is distributed in the hope that it will be useful, but WITHOUT ANY 
-	WARRANTY; without even the implied warranty of MERCHANTABILITY or FITNESS FOR 
-	A PARTICULAR PURPOSE.  See the GNU General Public License for more details.
-
-    You should have received a copy of the GNU General Public License
-    along with pilight. If not, see	<http://www.gnu.org/licenses/>
-*/
-
-#include <stdio.h>
-#include <stdlib.h>
-#include <string.h>
-
-#include "options.h"
-#include "protocol.h"
-
-void protocol_register(protocol_t **proto) {
+/*
+	Copyright (C) 2013 CurlyMo
+
+	This file is part of pilight.
+
+    pilight is free software: you can redistribute it and/or modify it under the 
+	terms of the GNU General Public License as published by the Free Software 
+	Foundation, either version 3 of the License, or (at your option) any later 
+	version.
+
+    pilight is distributed in the hope that it will be useful, but WITHOUT ANY 
+	WARRANTY; without even the implied warranty of MERCHANTABILITY or FITNESS FOR 
+	A PARTICULAR PURPOSE.  See the GNU General Public License for more details.
+
+    You should have received a copy of the GNU General Public License
+    along with pilight. If not, see	<http://www.gnu.org/licenses/>
+*/
+
+#include <stdio.h>
+#include <stdlib.h>
+#include <string.h>
+
+#include "options.h"
+#include "protocol.h"
+
+void protocol_register(protocol_t **proto) {
 	*proto = malloc(sizeof(struct protocol_t));
-<<<<<<< HEAD
-	(*proto)->options = NULL;
-	
+	(*proto)->options = NULL;
+
 	struct protocols_t *pnode = malloc(sizeof(struct protocols_t));
-=======
-	(*proto)->options = malloc(sizeof(struct options_t));
-	(*proto)->id = malloc(sizeof(char));
-	
-	struct protocols_t *pnode = malloc(sizeof(struct protocols_t));
-	pnode->listener = malloc(sizeof(struct protocol_t));
->>>>>>> 5fef0079
-	pnode->listener = *proto;
-	pnode->next = protocols;
-	protocols = pnode;
-}
-
-void protocol_add_device(protocol_t *proto, const char *id, const char *desc) {
+	pnode->listener = *proto;
+	pnode->next = protocols;
+	protocols = pnode;
+}
+
+void protocol_add_device(protocol_t *proto, const char *id, const char *desc) {
 	struct devices_t *dnode = malloc(sizeof(struct devices_t));
-<<<<<<< HEAD
-=======
-	dnode->id = malloc(sizeof(char));
-	dnode->desc = malloc(sizeof(char));
->>>>>>> 5fef0079
-	dnode->id = strdup(id);
-	dnode->desc = strdup(desc);
-	dnode->next	= proto->devices;
-	proto->devices = dnode;
-}
-
-void protocol_add_conflict(protocol_t *proto, const char *id) {
+	dnode->id = strdup(id);
+	dnode->desc = strdup(desc);
+	dnode->next	= proto->devices;
+	proto->devices = dnode;
+}
+
+void protocol_add_conflict(protocol_t *proto, const char *id) {
 	struct conflicts_t *cnode = malloc(sizeof(struct conflicts_t));
-<<<<<<< HEAD
-=======
-	cnode->id = malloc(sizeof(char));
->>>>>>> 5fef0079
-	cnode->id = strdup(id);
-	cnode->next	= proto->conflicts;
-	proto->conflicts = cnode;
-}
-
-/* http://www.cs.bu.edu/teaching/c/linked-list/delete/ */
-void protocol_remove_conflict(protocol_t **proto, const char *id) {
-	struct conflicts_t *currP, *prevP;
-
-	prevP = NULL;
-
-	for(currP = (*proto)->conflicts; currP != NULL; prevP = currP, currP = currP->next) {
-
-		if(strcmp(currP->id, id) == 0) {
-			if(prevP == NULL) {
-				(*proto)->conflicts = currP->next;
-			} else {
-				prevP->next = currP->next;
-			}
-
-			free(currP);
-
-			break;
-		}
-	}
-}
-
-int protocol_has_device(protocol_t *proto, const char *id) {
-	struct devices_t *temp = proto->devices;
-
-	while(temp) {
-		if(strcmp(temp->id, id) == 0) {
-			return 0;
-		}
-		temp = temp->next;
-	}
-	free(temp);
-	return 1;
-}
+	cnode->id = strdup(id);
+	cnode->next	= proto->conflicts;
+	proto->conflicts = cnode;
+}
+
+/* http://www.cs.bu.edu/teaching/c/linked-list/delete/ */
+void protocol_remove_conflict(protocol_t **proto, const char *id) {
+	struct conflicts_t *currP, *prevP;
+
+	prevP = NULL;
+
+	for(currP = (*proto)->conflicts; currP != NULL; prevP = currP, currP = currP->next) {
+
+		if(strcmp(currP->id, id) == 0) {
+			if(prevP == NULL) {
+				(*proto)->conflicts = currP->next;
+			} else {
+				prevP->next = currP->next;
+			}
+
+			free(currP);
+
+			break;
+		}
+	}
+}
+
+int protocol_has_device(protocol_t *proto, const char *id) {
+	struct devices_t *temp = proto->devices;
+
+	while(temp) {
+		if(strcmp(temp->id, id) == 0) {
+			return 0;
+		}
+		temp = temp->next;
+	}
+	free(temp);
+	return 1;
+}