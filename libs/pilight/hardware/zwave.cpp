--- conflicted
+++ resolved
@@ -443,13 +443,8 @@
 	pthread_mutex_unlock(&init_lock);
 	pthread_cond_signal(&init_signal);
 
-<<<<<<< HEAD
-	logprintf(LOG_DEBUG, "[Z-Wave]: closing and freeing z-wave modules, please wait...");
-	if(init == 1) {
-=======
 	logprintf(LOG_NOTICE, "[Z-Wave]: closing and freeing z-wave modules, please wait...");
 	if(isinit == 1) {
->>>>>>> 4cdb046f
 		OpenZWave::Manager::Get()->RemoveWatcher(OnNotification, NULL);
 		sleep(1);	
 		OpenZWave::Manager::Get()->RemoveDriver(com);
