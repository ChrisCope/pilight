/*
	Copyright (C) 2013 - 2016 CurlyMo

  This Source Code Form is subject to the terms of the Mozilla Public
  License, v. 2.0. If a copy of the MPL was not distributed with this
  file, You can obtain one at http://mozilla.org/MPL/2.0/.
*/

#include <stdio.h>
#include <stdlib.h>
#include <string.h>
#include <math.h>

#include "../../core/pilight.h"
#include "../../core/common.h"
#include "../../core/dso.h"
#include "../../core/log.h"
#include "../protocol.h"
#include "../../core/binary.h"
#include "../../core/gc.h"
#include "arctech_screen.h"

#define LEARN_REPEATS			40
#define NORMAL_REPEATS		10
#define PULSE_MULTIPLIER	5
#define MIN_PULSE_LENGTH	250
#define MAX_PULSE_LENGTH	320
#define AVG_PULSE_LENGTH	300
#define RAW_LENGTH				132

static int validate(void) {
	if(arctech_screen->rawlen == RAW_LENGTH) {
		if(arctech_screen->raw[arctech_screen->rawlen-1] >= (MIN_PULSE_LENGTH*PULSE_DIV) &&
		   arctech_screen->raw[arctech_screen->rawlen-1] <= (MAX_PULSE_LENGTH*PULSE_DIV) &&
			 arctech_screen->raw[1] >= AVG_PULSE_LENGTH*(PULSE_MULTIPLIER*1.5)) {
			return 0;
		}
	}

	return -1;
}

static void createMessage(char *message, int id, int unit, int state, int all, int learn) {
	int x = snprintf(message, 255, "{\"id\":%d,", id);
	if(all == 1) {
		x += snprintf(&message[x], 255-x, "\"all\":1,");
	} else {
		x += snprintf(&message[x], 255-x, "\"unit\":%d,", unit);
	}

	if(state == 1) {
		x += snprintf(&message[x], 255-x, "\"state\":\"up\"");
	} else {
		x += snprintf(&message[x], 255-x, "\"state\":\"down\"");
	}
	x += snprintf(&message[x], 255-x, "}");

	if(learn == 1) {
		arctech_screen->txrpt = LEARN_REPEATS;
	} else {
		arctech_screen->txrpt = NORMAL_REPEATS;
	}
}

static void parseCode(char *message) {
	int binary[RAW_LENGTH/4], x = 0, i = 0;

	if(arctech_screen->rawlen>RAW_LENGTH) {
		logprintf(LOG_ERR, "arctech_screen: parsecode - invalid parameter passed %d", arctech_screen->rawlen);
		return;
	}

	for(x=0;x<arctech_screen->rawlen;x+=4) {
		if(arctech_screen->raw[x+3] > (int)((double)AVG_PULSE_LENGTH*((double)PULSE_MULTIPLIER/2))) {
			binary[i++] = 1;
		} else {
			binary[i++] = 0;
		}
	}

	int unit = binToDecRev(binary, 28, 31);
	int state = binary[27];
	int all = binary[26];
	int id = binToDecRev(binary, 0, 25);

	createMessage(message, id, unit, state, all, 0);
}

static void createLow(int s, int e) {
	int i;

	for(i=s;i<=e;i+=4) {
		arctech_screen->raw[i]=(AVG_PULSE_LENGTH);
		arctech_screen->raw[i+1]=(AVG_PULSE_LENGTH);
		arctech_screen->raw[i+2]=(AVG_PULSE_LENGTH);
		arctech_screen->raw[i+3]=(PULSE_MULTIPLIER*AVG_PULSE_LENGTH);
	}
}

static void createHigh(int s, int e) {
	int i;

	for(i=s;i<=e;i+=4) {
		arctech_screen->raw[i]=(AVG_PULSE_LENGTH);
		arctech_screen->raw[i+1]=(PULSE_MULTIPLIER*AVG_PULSE_LENGTH);
		arctech_screen->raw[i+2]=(AVG_PULSE_LENGTH);
		arctech_screen->raw[i+3]=(AVG_PULSE_LENGTH);
	}
}

static void clearCode(void) {
	createLow(2, 132);
}

static void createStart(void) {
	arctech_screen->raw[0]=(AVG_PULSE_LENGTH);
	arctech_screen->raw[1]=(9*AVG_PULSE_LENGTH);
}

static void createId(int id) {
	int binary[255];
	int length = 0;
	int i=0, x=0;

	length = decToBin(id, binary);
	for(i=0;i<=length;i++) {
		if(binary[i]==1) {
			x=((length-i)+1)*4;
			createHigh(106-x, 106-(x-3));
		}
	}
}

static void createAll(int all) {
	if(all == 1) {
		createHigh(106, 109);
	}
}

static void createState(int state) {
	if(state == 1) {
		createHigh(110, 113);
	}
}

static void createUnit(int unit) {
	int binary[255];
	int length = 0;
	int i=0, x=0;

	length = decToBin(unit, binary);
	for(i=0;i<=length;i++) {
		if(binary[i]==1) {
			x=((length-i)+1)*4;
			createHigh(130-x, 130-(x-3));
		}
	}
}

static void createFooter(void) {
	arctech_screen->raw[131]=(PULSE_DIV*AVG_PULSE_LENGTH);
}

static int createCode(struct JsonNode *code, char *message) {
	int id = -1;
	int unit = -1;
	int state = -1;
	int all = 0;
	int learn = -1;
	double itmp = -1;

	if(json_find_number(code, "id", &itmp) == 0)
		id = (int)round(itmp);
	if(json_find_number(code, "unit", &itmp) == 0)
		unit = (int)round(itmp);
	if(json_find_number(code, "all", &itmp) == 0)
		all = (int)round(itmp);
	if(json_find_number(code, "down", &itmp) == 0)
		state=0;
	else if(json_find_number(code, "up", &itmp) == 0)
		state=1;
	if(json_find_number(code, "learn", &itmp) == 0)
		learn = 1;

	if(all > 0 && learn > -1) {
		logprintf(LOG_ERR, "arctech_screen: all and learn cannot be combined");
		return EXIT_FAILURE;
	} else if(id == -1 || (unit == -1 && all == 0) || state == -1) {
		logprintf(LOG_ERR, "arctech_screen: insufficient number of arguments");
		return EXIT_FAILURE;
	} else if(id > 67108863 || id < 1) {
		logprintf(LOG_ERR, "arctech_screen: invalid id range");
		return EXIT_FAILURE;
	} else if((unit > 15 || unit < 0) && all == 0) {
		logprintf(LOG_ERR, "arctech_screen: invalid unit range");
		return EXIT_FAILURE;
	} else {
		if(unit == -1 && all == 1) {
			unit = 0;
		}
		createMessage(message, id, unit, state, all, learn);
		createStart();
		clearCode();
		createId(id);
		createAll(all);
		createState(state);
		createUnit(unit);
		createFooter();
		arctech_screen->rawlen = RAW_LENGTH;
	}
	return EXIT_SUCCESS;
}

static void printHelp(void) {
	printf("\t -t --up\t\t\tsend an up signal\n");
	printf("\t -f --down\t\t\tsend an down signal\n");
	printf("\t -u --unit=unit\t\t\tcontrol a device with this unit code\n");
	printf("\t -i --id=id\t\t\tcontrol a device with this id\n");
	printf("\t -a --all\t\t\tsend command to all devices with this id\n");
	printf("\t -l --learn\t\t\tsend multiple streams so screen can learn\n");
}

#if !defined(MODULE) && !defined(_WIN32)
__attribute__((weak))
#endif
void arctechScreenInit(void) {

	protocol_register(&arctech_screen);
	protocol_set_id(arctech_screen, "arctech_screen");
	protocol_device_add(arctech_screen, "kaku_screen", "KlikAanKlikUit Screens");
	protocol_device_add(arctech_screen, "dio_screen", "DI-O Screens");
	arctech_screen->devtype = SCREEN;
	arctech_screen->hwtype = RF433;
	arctech_screen->txrpt = NORMAL_REPEATS;
	arctech_screen->minrawlen = RAW_LENGTH;
	arctech_screen->maxrawlen = RAW_LENGTH;
	arctech_screen->maxgaplen = MAX_PULSE_LENGTH*PULSE_DIV;
	arctech_screen->mingaplen = MIN_PULSE_LENGTH*PULSE_DIV;

	options_add(&arctech_screen->options, 't', "up", OPTION_NO_VALUE, DEVICES_STATE, JSON_STRING, NULL, NULL);
	options_add(&arctech_screen->options, 'f', "down", OPTION_NO_VALUE, DEVICES_STATE, JSON_STRING, NULL, NULL);
	options_add(&arctech_screen->options, 'u', "unit", OPTION_HAS_VALUE, DEVICES_ID, JSON_NUMBER, NULL, "^([0-9]{1}|[1][0-5])$");
	options_add(&arctech_screen->options, 'i', "id", OPTION_HAS_VALUE, DEVICES_ID, JSON_NUMBER, NULL, "^([0-9]{1,7}|[1-5][0-9]{7}|6([0-6][0-9]{6}|7(0[0-9]{5}|10([0-7][0-9]{3}|8([0-7][0-9]{2}|8([0-5][0-9]|6[0-3]))))))$");
	options_add(&arctech_screen->options, 'a', "all", OPTION_OPT_VALUE, DEVICES_OPTIONAL, JSON_NUMBER, NULL, NULL);
	options_add(&arctech_screen->options, 'l', "learn", OPTION_NO_VALUE, DEVICES_OPTIONAL, JSON_NUMBER, NULL, NULL);

	options_add(&arctech_screen->options, 0, "readonly", OPTION_HAS_VALUE, GUI_SETTING, JSON_NUMBER, (void *)0, "^[10]{1}$");
	options_add(&arctech_screen->options, 0, "confirm", OPTION_HAS_VALUE, GUI_SETTING, JSON_NUMBER, (void *)0, "^[10]{1}$");

	arctech_screen->parseCode=&parseCode;
	arctech_screen->createCode=&createCode;
	arctech_screen->printHelp=&printHelp;
	arctech_screen->validate=&validate;
}

#if defined(MODULE) && !defined(_WIN32)
void compatibility(struct module_t *module) {
	module->name = "arctech_screen";
<<<<<<< HEAD
	module->version = "4.0";
	module->reqversion = "7.0";
	module->reqcommit = "94";
=======
	module->version = "3.4";
	module->reqversion = "6.0";
	module->reqcommit = "84";
>>>>>>> 4cdb046f
}

void init(void) {
	arctechScreenInit();
}
#endif<|MERGE_RESOLUTION|>--- conflicted
+++ resolved
@@ -256,15 +256,9 @@
 #if defined(MODULE) && !defined(_WIN32)
 void compatibility(struct module_t *module) {
 	module->name = "arctech_screen";
-<<<<<<< HEAD
 	module->version = "4.0";
 	module->reqversion = "7.0";
 	module->reqcommit = "94";
-=======
-	module->version = "3.4";
-	module->reqversion = "6.0";
-	module->reqcommit = "84";
->>>>>>> 4cdb046f
 }
 
 void init(void) {
