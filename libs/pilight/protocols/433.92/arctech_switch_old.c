--- conflicted
+++ resolved
@@ -238,15 +238,9 @@
 #if defined(MODULE) && !defined(_WIN32)
 void compatibility(struct module_t *module) {
 	module->name = "arctech_switch_old";
-<<<<<<< HEAD
 	module->version = "3.0";
 	module->reqversion = "7.0";
 	module->reqcommit = "94";
-=======
-	module->version = "2.5";
-	module->reqversion = "6.0";
-	module->reqcommit = "84";
->>>>>>> 4cdb046f
 }
 
 void init(void) {
