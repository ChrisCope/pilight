/*
	Copyright (C) 2015 CurlyMoo & dominikkarall

	This file is part of pilight.

	pilight is free software: you can redistribute it and/or modify it under the
	terms of the GNU General Public License as published by the Free Software
	Foundation, either version 3 of the License, or (at your option) any later
	version.

	pilight is distributed in the hope that it will be useful, but WITHOUT ANY
	WARRANTY; without even the implied warranty of MERCHANTABILITY or FITNESS FOR
	A PARTICULAR PURPOSE.  See the GNU General Public License for more details.

	You should have received a copy of the GNU General Public License
	along with pilight. If not, see	<http://www.gnu.org/licenses/>
*/

#include <stdio.h>
#include <stdlib.h>
#include <string.h>
#include <math.h>

#include "../../core/pilight.h"
#include "../../core/common.h"
#include "../../core/dso.h"
#include "../../core/log.h"
#include "../protocol.h"
#include "../../core/binary.h"
#include "../../core/gc.h"
#include "quigg_gt9000.h"

<<<<<<< HEAD
#define PULSE_QUIGG_SHORT		300
#define PULSE_QUIGG_LONG		1100
=======
#define PULSE_QUIGG_SHORT	300
#define PULSE_QUIGG_LONG	1100
>>>>>>> 45c6929b
#define PULSE_QUIGG_FOOTER1	3000
#define PULSE_QUIGG_FOOTER2	7000

#define NORMAL_REPEATS		4
#define AVG_PULSE_LENGTH	750
#define RAW_LENGTH				50

/* Encoding details:
	Bit
	0-3      First part of systemcode
	4-19     Encrypted systemcode
	16-19    ON/OFF statecodes (in encoded state, is also used decoded for systemcode)
		 example based on 1110 firt part systemcode
			ON2/OFF4        - 0000
			OFF1/ON3/ONALL  - 1000
			OFF2/ON4        - 0100
			OFF2/ON4        - 1100
			OFF1/ON3/ONALL  - 0010
			ON1/OFF3/OFFALL - 1010
			ON1/OFF3/OFFALL - 0110
			ON2/OFF4        - 1110
			ON1/OFF3/OFFALL - 0001
			OFF2/ON4        - 1001
			ON1/OFF3/OFFALL - 0101
			OFF2/ON4        - 1101
			ON2/OFF4        - 0011
			OFF1/ON3/ONALL  - 1011
			OFF1/ON3/ONALL  - 0111
			ON2/OFF4        - 1111
	20-24    Unit
	25       Footer (3000 7000)
*/

<<<<<<< HEAD
char gt9000_unit_offon_map[16][2][4] = {
	{ { 8, 2, 11,  7}, {10, 6,  1,  5} },	//unit 0 (untested)
	{ { 8, 2, 11,  7}, {10, 6,  1,  5} },	//unit 1 (untested)
	{ { 8, 2, 11,  7}, {10, 6,  1,  5} },	//unit 2 (working)
	{ { 8, 2, 11,  7}, {10, 6,  1,  5} },	//unit 3
	{ {10, 6,  1,  5}, { 8, 2, 11,  7} },	//unit 4 (ALL-working)
	{ {10, 6,  1,  5}, { 8, 2, 11,  7} },	//unit 5 (working)
	{ {10, 6,  1,  5}, { 8, 2, 11,  7} },	//unit 6 (working)
	{ {10, 6,  1,  5}, { 8, 2, 11,  7} },	//unit 7
	{ { 4, 9, 12, 13}, { 0, 3, 14, 15} },	//unit 8 (working)
	{ { 4, 9, 12, 13}, { 0, 3, 14, 15} },	//unit 9 (untested)
	{ { 4, 9, 12, 13}, { 0, 3, 14, 15} },	//unit 10
	{ { 4, 9, 12, 13}, { 0, 3, 14, 15} },	//unit 11 (untested)
	{ { 0, 3, 14, 15}, { 4, 9, 12, 13} },	//unit 12 (untested)
	{ { 0, 3, 14, 15}, { 4, 9, 12, 13} },	//unit 13 (untested)
	{ { 0, 3, 14, 15}, { 4, 9, 12, 13} },	//unit 14
	{ { 0, 3, 14, 15}, { 4, 9, 12, 13} }	//unit 15 (untested)
};

char gt9000_unit_offon_map2[16][2][4] = {
	{ { 1,  2,  9, 10}, { 3,  4,  7, 11} },  //unit 0
	{ { 1,  2,  9, 10}, { 3,  4,  7, 11} },   //unit 1 (untested)
	{ { 1,  2,  9, 10}, { 3,  4,  7, 11} },   //unit 2
	{ { 1,  2,  9, 10}, { 3,  4,  7, 11} },   //unit 3
	{ { 3,  4,  7, 11}, { 1,  2,  9, 10} },   //unit 4
	{ { 3,  4,  7, 11}, { 1,  2,  9, 10} },   //unit 5 (ALL-working)
	{ { 3,  4,  7, 11}, { 1,  2,  9, 10} },   //unit 6 (untested)
	{ { 3,  4,  7, 11}, { 1,  2,  9, 10} },   //unit 7 (untested)
	{ {-1, -1, -1, -1}, {-1, -1, -1, -1} },
	{ {-1, -1, -1, -1}, {-1, -1, -1, -1} },
	{ {-1, -1, -1, -1}, {-1, -1, -1, -1} },
	{ {-1, -1, -1, -1}, {-1, -1, -1, -1} },
	{ {-1, -1, -1, -1}, {-1, -1, -1, -1} },
	{ {-1, -1, -1, -1}, {-1, -1, -1, -1} },
	{ {-1, -1, -1, -1}, {-1, -1, -1, -1} },
	{ {-1, -1, -1, -1}, {-1, -1, -1, -1} }
};
         
int gt9000_hash[16] = {
	0x0, 0x9, 0xF, 0x4,
	0xA, 0xD, 0x5, 0xB,
	0x3, 0x2, 0x1, 0x7,
	0xE, 0x6, 0xC, 0x8
};
int gt9000_hash2[16] = {
	0x0, 0x9, 0x5, 0xF,
	0x3, 0x6, 0xC, 0x7,
	0xE, 0xD, 0x1, 0xB,
	0x2, 0xA, 0x4, 0x8
};

static int isSyscodeType1(int syscodetype) {
	if(syscodetype == 14 || syscodetype == 10 || syscodetype == 7 || syscodetype == 1) {
		return 1;
	}
=======
char gt9000_unit_offon_map[16][2][4] = {{{8,2,11,7},{10,6,1,5}},   //unit 0 (untested)
         {{8,2,11,7},{10,6,1,5}},   //unit 1 (untested)
         {{8,2,11,7},{10,6,1,5}},   //unit 2 (working)
         {{8,2,11,7},{10,6,1,5}},   //unit 3
         {{10,6,1,5},{8,2,11,7}},   //unit 4 (ALL-working)
         {{10,6,1,5},{8,2,11,7}},   //unit 5 (working)
         {{10,6,1,5},{8,2,11,7}},   //unit 6 (working)
         {{10,6,1,5},{8,2,11,7}},   //unit 7
         {{4,9,12,13},{0,3,14,15}}, //unit 8 (working)
         {{4,9,12,13},{0,3,14,15}}, //unit 9 (untested)
         {{4,9,12,13},{0,3,14,15}}, //unit 10
         {{4,9,12,13},{0,3,14,15}}, //unit 11 (untested)
         {{0,3,14,15},{4,9,12,13}}, //unit 12 (untested)
         {{0,3,14,15},{4,9,12,13}}, //unit 13 (untested)
         {{0,3,14,15},{4,9,12,13}}, //unit 14
         {{0,3,14,15},{4,9,12,13}}};//unit 15 (untested)
char gt9000_unit_offon_map2[16][2][4] = {{{1,2,9,10},{3,4,7,11}},  //unit 0
         {{1,2,9,10},{3,4,7,11}},   //unit 1 (untested)
         {{1,2,9,10},{3,4,7,11}},   //unit 2
         {{1,2,9,10},{3,4,7,11}},   //unit 3
         {{3,4,7,11},{1,2,9,10}},   //unit 4
         {{3,4,7,11},{1,2,9,10}},   //unit 5 (ALL-working)
         {{3,4,7,11},{1,2,9,10}},   //unit 6 (untested)
         {{3,4,7,11},{1,2,9,10}},   //unit 7 (untested)
         {{-1,-1,-1,-1},{-1,-1,-1,-1}},
         {{-1,-1,-1,-1},{-1,-1,-1,-1}},
         {{-1,-1,-1,-1},{-1,-1,-1,-1}},
         {{-1,-1,-1,-1},{-1,-1,-1,-1}},
         {{-1,-1,-1,-1},{-1,-1,-1,-1}},
         {{-1,-1,-1,-1},{-1,-1,-1,-1}},
         {{-1,-1,-1,-1},{-1,-1,-1,-1}},
         {{-1,-1,-1,-1},{-1,-1,-1,-1}}};
         
int gt9000_hash[16] = { 0x0, 0x9, 0xF, 0x4, 0xA, 0xD, 0x5, 0xB,
			0x3, 0x2, 0x1, 0x7, 0xE, 0x6, 0xC, 0x8 };
int gt9000_hash2[16] = { 0x0, 0x9, 0x5, 0xF, 0x3, 0x6, 0xC, 0x7,
			 0xE, 0xD, 0x1, 0xB, 0x2, 0xA, 0x4, 0x8 };

static int isSyscodeType1(int syscodetype) {
	if(syscodetype == 14 || syscodetype == 10 || syscodetype == 7 || syscodetype == 1)
		return 1;
>>>>>>> 45c6929b
	
	return 0;
}

static int validate(void) {
	if(quigg_gt9000->rawlen == RAW_LENGTH) {
		if(quigg_gt9000->raw[quigg_gt9000->rawlen-1] >= (int)(PULSE_QUIGG_FOOTER2*0.9) &&
		   quigg_gt9000->raw[quigg_gt9000->rawlen-1] <= (int)(PULSE_QUIGG_FOOTER2*1.1) &&
		   quigg_gt9000->raw[quigg_gt9000->rawlen-2] >= (int)(PULSE_QUIGG_FOOTER1*0.9) &&
		   quigg_gt9000->raw[quigg_gt9000->rawlen-2] <= (int)(PULSE_QUIGG_FOOTER1*1.1)) {
			return 0;
		}
	}
	return -1;
}

<<<<<<< HEAD
static void createMessage(char *message, int *binary, int systemcode, int state, int unit) {
	int x = snprintf(message, 255, "{\"id\":%d,", systemcode);
	if(unit == 5) {
		x += snprintf(&message[x], 255-x, "\"all\":1,");
	} else {
		x += snprintf(&message[x], 255-x, "\"unit\":%d,", unit);
	}
/*
	int i = 0;
	char binaryCh[RAW_LENGTH/2];
	if(binary != NULL) {
		for(i=0;i<RAW_LENGTH/2;i++) {
			if(binary[i] == 0) {
				binaryCh[i] = '0';
			} else {
				binaryCh[i] = '1';
			}
		}
		binaryCh[RAW_LENGTH/2-1] = '\0';
		x += snprintf(&message[x], 255-x, "\"binary\":\"%s\"", binaryCh);
	}
*/
=======
static void createMessage(int *binary, int systemcode, int state, int unit) {
	int i = 0;
	char binaryCh[RAW_LENGTH/2];
	quigg_gt9000->message = json_mkobject();
	if(binary != NULL) {
        	for(i=0;i<RAW_LENGTH/2;i++) {
                	if(binary[i] == 0) {
                		binaryCh[i] = '0';
                	} else {
                		binaryCh[i] = '1';
                	}
        	}
        	binaryCh[RAW_LENGTH/2-1] = '\0';
        	json_append_member(quigg_gt9000->message, "binary", json_mkstring(binaryCh));
        }
	json_append_member(quigg_gt9000->message, "id", json_mknumber(systemcode, 0));
	json_append_member(quigg_gt9000->message, "unit", json_mknumber(unit, 0));
>>>>>>> 45c6929b
	if(state == 1) {
		x += snprintf(&message[x], 255-x, "\"state\":\"on\"");
	} else {
		x += snprintf(&message[x], 255-x, "\"state\":\"off\"");
	}
	x += snprintf(&message[x], 255-x, "}");
}

static int decodePayload(int payload, int index, int syscodetype) {
	int ret = -1;
<<<<<<< HEAD
=======
	
	if(isSyscodeType1(syscodetype))
		ret = payload^gt9000_hash[index];
	else
		ret = payload^gt9000_hash2[index];
>>>>>>> 45c6929b
	
	if(isSyscodeType1(syscodetype)) {
		ret = payload^gt9000_hash[index];
	} else {
		ret = payload^gt9000_hash2[index];
	}

	return ret;
}

static int parseSystemcode(int *binary) {
	int systemcode1dec = binToDecRev(binary, 0, 3);
	int systemcode2enc = binToDecRev(binary, 4, 7);
	int systemcode2dec = 0; //calculate all codes with base syscode2 = 0
	int systemcode3enc = binToDecRev(binary, 8, 11);
	int systemcode3dec = decodePayload(systemcode3enc, systemcode2enc, systemcode1dec);
	int systemcode4enc = binToDecRev(binary, 12, 15);
	int systemcode4dec = decodePayload(systemcode4enc, systemcode3enc, systemcode1dec);
	int systemcode5enc = binToDecRev(binary, 16, 19);
	int systemcode5dec = decodePayload(systemcode5enc, systemcode4enc, systemcode1dec);
<<<<<<< HEAD
	int systemcode = (systemcode1dec << 16) + (systemcode2dec << 12) + (systemcode3dec << 8) + (systemcode4dec << 4) + systemcode5dec;
=======
	int systemcode = (systemcode1dec<<16) + (systemcode2dec<<12) + (systemcode3dec<<8) + (systemcode4dec<<4) + systemcode5dec;
>>>>>>> 45c6929b

	return systemcode;
}

static void pulseToBinary(int *binary) {
	int x = 0;
	for(x=0; x<quigg_gt9000->rawlen-1; x+=2) {
		if(quigg_gt9000->raw[x+1] > AVG_PULSE_LENGTH) {
  			binary[x/2] = 0;
		} else {
  			binary[x/2] = 1;
		}
	}
}

<<<<<<< HEAD
static void parseCode(char *message) {
	int binary[RAW_LENGTH/2], state = 0;
 	int i = 0;

	pulseToBinary(binary);

	int syscodetype = binToDecRev(binary, 0, 3);
=======
static void parseCode(void) {
	int binary[RAW_LENGTH/2], state = 0;
  	int i = 0;

	pulseToBinary(binary);

  	int syscodetype = binToDecRev(binary, 0, 3);
>>>>>>> 45c6929b
	int systemcode = parseSystemcode(binary);
	int statecode = binToDecRev(binary, 16, 19);
	int unit = binToDec(binary, 20, 23);

	//validate unit & statecode
	if(isSyscodeType1(syscodetype)) {
		for(i=0;i<4;i++) {
			if(statecode == gt9000_unit_offon_map[unit][1][i]) {
				state = 1;
			}
		}
	} else {
		for(i=0;i<4;i++) {
			if(statecode == gt9000_unit_offon_map2[unit][1][i]) {
				state = 1;
			}
		}    
	}

<<<<<<< HEAD
	createMessage(message, binary, systemcode, state, unit);
=======
	createMessage(binary, systemcode, state, unit);
>>>>>>> 45c6929b
}

static void createZero(int s, int e) {
	int i;
	for(i=s;i<=e;i+=2) {
		quigg_gt9000->raw[i] = PULSE_QUIGG_SHORT;
		quigg_gt9000->raw[i+1] = PULSE_QUIGG_LONG;
	}
}

static void createOne(int s, int e) {
	int i;
	for(i=s;i<=e;i+=2) {
		quigg_gt9000->raw[i] = PULSE_QUIGG_LONG;
		quigg_gt9000->raw[i+1] = PULSE_QUIGG_SHORT;
	}
}

static void createFooter(void) {
	quigg_gt9000->raw[quigg_gt9000->rawlen-2] = PULSE_QUIGG_FOOTER1;
	quigg_gt9000->raw[quigg_gt9000->rawlen-1] = PULSE_QUIGG_FOOTER2;
}

static void clearCode(void) {
	createZero(0, quigg_gt9000->rawlen-3);
}

static void createEncryptedData(int encrypteddata) {
	int binary[20], length = 0, i = 0, x = 0;

	length = decToBin(encrypteddata, binary);
	for(i=0;i<=length;i++) {
		x = (i+19-length)*2;
		if(binary[i] == 1) {
			createOne(x, x+1);
		}
	}
}

static void createUnit(int unit) {
	int binary[4], length = 0, i = 0, x = 20;

	length = decToBinRev(unit, binary);
	for(i=0;i<=length;i++) {
		x = i*2 + 20*2;
		if(binary[i] == 1) {
			createOne(x, x+1);
		}
	}
}

static void initAllCodes(int systemcode, int allcodes[16]) {
	int i = 0, syscodetype = 0;
	int systemcode1enc = 0, systemcode2enc = 0, systemcode3enc = 0, systemcode4enc = 0, systemcode5enc = 0;
	int systemcode1dec = 0, systemcode3dec = 0, systemcode4dec = 0, systemcode5dec = 0;
<<<<<<< HEAD

=======
	
>>>>>>> 45c6929b
	syscodetype = (systemcode >> 16) & 0xF;
	systemcode1dec = (systemcode >> 16) & 0xF;
	//systemcode2dec is always 0, therefore it is not needed
	//systemcode2dec = (systemcode >> 12) & 0xF;
	systemcode3dec = (systemcode >> 8) & 0xF;
	systemcode4dec = (systemcode >> 4) & 0xF;
	systemcode5dec = systemcode & 0xF;

	//first 4 bits are not encrypted
	systemcode1enc = systemcode1dec;

	//encrypt systemcode
	for(i=0;i<16;i++) {
		systemcode2enc = i;
		if(isSyscodeType1(syscodetype)) {
			systemcode3enc = gt9000_hash[systemcode2enc]^systemcode3dec;
			systemcode4enc = gt9000_hash[systemcode3enc]^systemcode4dec;
			systemcode5enc = gt9000_hash[systemcode4enc]^systemcode5dec;
		} else { //if(systemcodetype == 13 || systemcodetype == 12)
			systemcode3enc = gt9000_hash2[systemcode2enc]^systemcode3dec;
			systemcode4enc = gt9000_hash2[systemcode3enc]^systemcode4dec;
			systemcode5enc = gt9000_hash2[systemcode4enc]^systemcode5dec;
		}
		allcodes[systemcode5enc] = (systemcode1enc<<16) + (systemcode2enc<<12) + (systemcode3enc<<8) + (systemcode4enc<<4) + systemcode5enc;
	}
}

<<<<<<< HEAD
static int createCode(struct JsonNode *code, char *message) {
=======
static int createCode(JsonNode *code) {
>>>>>>> 45c6929b
	int syscodetype = 0;
	double itmp = -1;
	int unit = -1, systemcode = -1, verifysyscode = -1, state = -1, all = 0, statecode = -1;
	int allcodes[16], binary[RAW_LENGTH/2];

	if(json_find_number(code, "id", &itmp) == 0)
		systemcode = (int)round(itmp);
	if(json_find_number(code, "unit", &itmp) == 0)
		unit = (int)round(itmp);
	if(json_find_number(code, "off", &itmp) == 0)
		state=0;
	else if(json_find_number(code, "on", &itmp) == 0)
		state=1;

	if((systemcode == -1) || (unit == -1 && all == 0)) {
		logprintf(LOG_ERR, "quigg_gt9000: insufficient number of arguments");
		return EXIT_FAILURE;
	} else if(systemcode == -1) {
		logprintf(LOG_ERR, "quigg_gt9000: invalid id range");
		return EXIT_FAILURE;
	} else if(unit < 0) {
		logprintf(LOG_ERR, "quigg_gt9000: invalid unit code range");
		return EXIT_FAILURE;
	} else {
		quigg_gt9000->rawlen = RAW_LENGTH;
		//create all 16 codes used by the remote
		initAllCodes(systemcode, allcodes);
		//it is possible to use 4 codes per state
		//we stick to code number 1 in the on/off array
		syscodetype = (systemcode >> 16) & 0xF;
		if(isSyscodeType1(syscodetype))
			statecode = gt9000_unit_offon_map[unit][state][1];
		else
			statecode = gt9000_unit_offon_map2[unit][state][1];
    
		if(statecode==-1) {
			logprintf(LOG_ERR, "quigg_gt9000: unit %d not supported, try 0-15.", unit);
			return EXIT_FAILURE;
		}
    
		int encrypteddata = allcodes[statecode];
		
		clearCode();
		createEncryptedData(encrypteddata);
		createUnit(unit);
		createFooter();

		pulseToBinary(binary);
		verifysyscode = parseSystemcode(binary);
		if(verifysyscode != systemcode) {
			logprintf(LOG_ERR, "quigg_gt9000: invalid id, try %d", verifysyscode);
			return EXIT_FAILURE;
		}

<<<<<<< HEAD
		createMessage(message, NULL, systemcode, state, unit);
=======
		createMessage(NULL, systemcode, state, unit);
>>>>>>> 45c6929b
	}
	return EXIT_SUCCESS;
}

static void printHelp(void) {
	printf("\t -u --unit=unit\t\t\tcontrol the device unit with this code\n");
	printf("\t -t --on\t\t\tsend an on signal to device\n");
	printf("\t -f --off\t\t\tsend an off signal to device\n");
	printf("\t -i --id=id\t\t\tcontrol one or multiple devices with this id\n");
}

#if !defined(MODULE) && !defined(_WIN32)
__attribute__((weak))
#endif
void quiggGT9000Init(void) {

	protocol_register(&quigg_gt9000);
	protocol_set_id(quigg_gt9000, "quigg_gt9000");
	protocol_device_add(quigg_gt9000, "quigg_gt9000", "Quigg GT-9000 remote with GT-FSi-06 switches");
	quigg_gt9000->devtype = SWITCH;
	quigg_gt9000->hwtype = RF433;
	quigg_gt9000->txrpt = NORMAL_REPEATS;
	quigg_gt9000->minrawlen = RAW_LENGTH;
	quigg_gt9000->maxrawlen = RAW_LENGTH;
	quigg_gt9000->maxgaplen = (int)(PULSE_QUIGG_FOOTER2*1.1);
	quigg_gt9000->mingaplen = (int)(PULSE_QUIGG_FOOTER2*0.9);

	options_add(&quigg_gt9000->options, 't', "on", OPTION_NO_VALUE, DEVICES_STATE, JSON_STRING, NULL, NULL);
	options_add(&quigg_gt9000->options, 'f', "off", OPTION_NO_VALUE, DEVICES_STATE, JSON_STRING, NULL, NULL);
	options_add(&quigg_gt9000->options, 'u', "unit", OPTION_HAS_VALUE, DEVICES_ID, JSON_NUMBER, NULL, NULL);
	options_add(&quigg_gt9000->options, 'i', "id", OPTION_HAS_VALUE, DEVICES_ID, JSON_NUMBER, NULL, NULL);

	quigg_gt9000->parseCode=&parseCode;
	quigg_gt9000->createCode=&createCode;
	quigg_gt9000->printHelp=&printHelp;
	quigg_gt9000->validate=&validate;
}

#if defined(MODULE) && !defined(_WIN32)
void compatibility(struct module_t *module) {
	module->name = "quigg_gt9000";
<<<<<<< HEAD
	module->version = "2.0";
	module->reqversion = "7.0";
	module->reqcommit = "94";
=======
	module->version = "1.2";
	module->reqversion = "6.0";
	module->reqcommit = "84";
>>>>>>> 45c6929b
}

void init(void) {
	quiggGT9000Init();
}
#endif<|MERGE_RESOLUTION|>--- conflicted
+++ resolved
@@ -30,13 +30,8 @@
 #include "../../core/gc.h"
 #include "quigg_gt9000.h"
 
-<<<<<<< HEAD
 #define PULSE_QUIGG_SHORT		300
 #define PULSE_QUIGG_LONG		1100
-=======
-#define PULSE_QUIGG_SHORT	300
-#define PULSE_QUIGG_LONG	1100
->>>>>>> 45c6929b
 #define PULSE_QUIGG_FOOTER1	3000
 #define PULSE_QUIGG_FOOTER2	7000
 
@@ -69,8 +64,6 @@
 	20-24    Unit
 	25       Footer (3000 7000)
 */
-
-<<<<<<< HEAD
 char gt9000_unit_offon_map[16][2][4] = {
 	{ { 8, 2, 11,  7}, {10, 6,  1,  5} },	//unit 0 (untested)
 	{ { 8, 2, 11,  7}, {10, 6,  1,  5} },	//unit 1 (untested)
@@ -126,49 +119,6 @@
 	if(syscodetype == 14 || syscodetype == 10 || syscodetype == 7 || syscodetype == 1) {
 		return 1;
 	}
-=======
-char gt9000_unit_offon_map[16][2][4] = {{{8,2,11,7},{10,6,1,5}},   //unit 0 (untested)
-         {{8,2,11,7},{10,6,1,5}},   //unit 1 (untested)
-         {{8,2,11,7},{10,6,1,5}},   //unit 2 (working)
-         {{8,2,11,7},{10,6,1,5}},   //unit 3
-         {{10,6,1,5},{8,2,11,7}},   //unit 4 (ALL-working)
-         {{10,6,1,5},{8,2,11,7}},   //unit 5 (working)
-         {{10,6,1,5},{8,2,11,7}},   //unit 6 (working)
-         {{10,6,1,5},{8,2,11,7}},   //unit 7
-         {{4,9,12,13},{0,3,14,15}}, //unit 8 (working)
-         {{4,9,12,13},{0,3,14,15}}, //unit 9 (untested)
-         {{4,9,12,13},{0,3,14,15}}, //unit 10
-         {{4,9,12,13},{0,3,14,15}}, //unit 11 (untested)
-         {{0,3,14,15},{4,9,12,13}}, //unit 12 (untested)
-         {{0,3,14,15},{4,9,12,13}}, //unit 13 (untested)
-         {{0,3,14,15},{4,9,12,13}}, //unit 14
-         {{0,3,14,15},{4,9,12,13}}};//unit 15 (untested)
-char gt9000_unit_offon_map2[16][2][4] = {{{1,2,9,10},{3,4,7,11}},  //unit 0
-         {{1,2,9,10},{3,4,7,11}},   //unit 1 (untested)
-         {{1,2,9,10},{3,4,7,11}},   //unit 2
-         {{1,2,9,10},{3,4,7,11}},   //unit 3
-         {{3,4,7,11},{1,2,9,10}},   //unit 4
-         {{3,4,7,11},{1,2,9,10}},   //unit 5 (ALL-working)
-         {{3,4,7,11},{1,2,9,10}},   //unit 6 (untested)
-         {{3,4,7,11},{1,2,9,10}},   //unit 7 (untested)
-         {{-1,-1,-1,-1},{-1,-1,-1,-1}},
-         {{-1,-1,-1,-1},{-1,-1,-1,-1}},
-         {{-1,-1,-1,-1},{-1,-1,-1,-1}},
-         {{-1,-1,-1,-1},{-1,-1,-1,-1}},
-         {{-1,-1,-1,-1},{-1,-1,-1,-1}},
-         {{-1,-1,-1,-1},{-1,-1,-1,-1}},
-         {{-1,-1,-1,-1},{-1,-1,-1,-1}},
-         {{-1,-1,-1,-1},{-1,-1,-1,-1}}};
-         
-int gt9000_hash[16] = { 0x0, 0x9, 0xF, 0x4, 0xA, 0xD, 0x5, 0xB,
-			0x3, 0x2, 0x1, 0x7, 0xE, 0x6, 0xC, 0x8 };
-int gt9000_hash2[16] = { 0x0, 0x9, 0x5, 0xF, 0x3, 0x6, 0xC, 0x7,
-			 0xE, 0xD, 0x1, 0xB, 0x2, 0xA, 0x4, 0x8 };
-
-static int isSyscodeType1(int syscodetype) {
-	if(syscodetype == 14 || syscodetype == 10 || syscodetype == 7 || syscodetype == 1)
-		return 1;
->>>>>>> 45c6929b
 	
 	return 0;
 }
@@ -185,7 +135,6 @@
 	return -1;
 }
 
-<<<<<<< HEAD
 static void createMessage(char *message, int *binary, int systemcode, int state, int unit) {
 	int x = snprintf(message, 255, "{\"id\":%d,", systemcode);
 	if(unit == 5) {
@@ -208,25 +157,7 @@
 		x += snprintf(&message[x], 255-x, "\"binary\":\"%s\"", binaryCh);
 	}
 */
-=======
-static void createMessage(int *binary, int systemcode, int state, int unit) {
-	int i = 0;
-	char binaryCh[RAW_LENGTH/2];
-	quigg_gt9000->message = json_mkobject();
-	if(binary != NULL) {
-        	for(i=0;i<RAW_LENGTH/2;i++) {
-                	if(binary[i] == 0) {
-                		binaryCh[i] = '0';
-                	} else {
-                		binaryCh[i] = '1';
-                	}
-        	}
-        	binaryCh[RAW_LENGTH/2-1] = '\0';
-        	json_append_member(quigg_gt9000->message, "binary", json_mkstring(binaryCh));
-        }
-	json_append_member(quigg_gt9000->message, "id", json_mknumber(systemcode, 0));
-	json_append_member(quigg_gt9000->message, "unit", json_mknumber(unit, 0));
->>>>>>> 45c6929b
+
 	if(state == 1) {
 		x += snprintf(&message[x], 255-x, "\"state\":\"on\"");
 	} else {
@@ -237,14 +168,6 @@
 
 static int decodePayload(int payload, int index, int syscodetype) {
 	int ret = -1;
-<<<<<<< HEAD
-=======
-	
-	if(isSyscodeType1(syscodetype))
-		ret = payload^gt9000_hash[index];
-	else
-		ret = payload^gt9000_hash2[index];
->>>>>>> 45c6929b
 	
 	if(isSyscodeType1(syscodetype)) {
 		ret = payload^gt9000_hash[index];
@@ -265,11 +188,7 @@
 	int systemcode4dec = decodePayload(systemcode4enc, systemcode3enc, systemcode1dec);
 	int systemcode5enc = binToDecRev(binary, 16, 19);
 	int systemcode5dec = decodePayload(systemcode5enc, systemcode4enc, systemcode1dec);
-<<<<<<< HEAD
 	int systemcode = (systemcode1dec << 16) + (systemcode2dec << 12) + (systemcode3dec << 8) + (systemcode4dec << 4) + systemcode5dec;
-=======
-	int systemcode = (systemcode1dec<<16) + (systemcode2dec<<12) + (systemcode3dec<<8) + (systemcode4dec<<4) + systemcode5dec;
->>>>>>> 45c6929b
 
 	return systemcode;
 }
@@ -285,7 +204,6 @@
 	}
 }
 
-<<<<<<< HEAD
 static void parseCode(char *message) {
 	int binary[RAW_LENGTH/2], state = 0;
  	int i = 0;
@@ -293,15 +211,6 @@
 	pulseToBinary(binary);
 
 	int syscodetype = binToDecRev(binary, 0, 3);
-=======
-static void parseCode(void) {
-	int binary[RAW_LENGTH/2], state = 0;
-  	int i = 0;
-
-	pulseToBinary(binary);
-
-  	int syscodetype = binToDecRev(binary, 0, 3);
->>>>>>> 45c6929b
 	int systemcode = parseSystemcode(binary);
 	int statecode = binToDecRev(binary, 16, 19);
 	int unit = binToDec(binary, 20, 23);
@@ -321,11 +230,7 @@
 		}    
 	}
 
-<<<<<<< HEAD
 	createMessage(message, binary, systemcode, state, unit);
-=======
-	createMessage(binary, systemcode, state, unit);
->>>>>>> 45c6929b
 }
 
 static void createZero(int s, int e) {
@@ -381,11 +286,7 @@
 	int i = 0, syscodetype = 0;
 	int systemcode1enc = 0, systemcode2enc = 0, systemcode3enc = 0, systemcode4enc = 0, systemcode5enc = 0;
 	int systemcode1dec = 0, systemcode3dec = 0, systemcode4dec = 0, systemcode5dec = 0;
-<<<<<<< HEAD
-
-=======
-	
->>>>>>> 45c6929b
+
 	syscodetype = (systemcode >> 16) & 0xF;
 	systemcode1dec = (systemcode >> 16) & 0xF;
 	//systemcode2dec is always 0, therefore it is not needed
@@ -413,11 +314,7 @@
 	}
 }
 
-<<<<<<< HEAD
 static int createCode(struct JsonNode *code, char *message) {
-=======
-static int createCode(JsonNode *code) {
->>>>>>> 45c6929b
 	int syscodetype = 0;
 	double itmp = -1;
 	int unit = -1, systemcode = -1, verifysyscode = -1, state = -1, all = 0, statecode = -1;
@@ -472,11 +369,7 @@
 			return EXIT_FAILURE;
 		}
 
-<<<<<<< HEAD
 		createMessage(message, NULL, systemcode, state, unit);
-=======
-		createMessage(NULL, systemcode, state, unit);
->>>>>>> 45c6929b
 	}
 	return EXIT_SUCCESS;
 }
@@ -518,15 +411,9 @@
 #if defined(MODULE) && !defined(_WIN32)
 void compatibility(struct module_t *module) {
 	module->name = "quigg_gt9000";
-<<<<<<< HEAD
 	module->version = "2.0";
 	module->reqversion = "7.0";
 	module->reqcommit = "94";
-=======
-	module->version = "1.2";
-	module->reqversion = "6.0";
-	module->reqcommit = "84";
->>>>>>> 45c6929b
 }
 
 void init(void) {
